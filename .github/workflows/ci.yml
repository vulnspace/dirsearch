name: Inspection

on: [push, pull_request]

jobs:
  build:
    runs-on: ${{ matrix.os }}

    strategy:
      fail-fast: false
      matrix:
        python-version: [3.7, 3.9]
        os: ['ubuntu-latest', 'windows-latest']

    steps:
    - uses: actions/checkout@v4
    - name: Set up Python ${{ matrix.python-version }}
      uses: actions/setup-python@v5
      with:
        python-version: ${{ matrix.python-version }}
    - name: Install dependencies
      run: |
        python -m pip install --upgrade pip
        pip install codespell flake8 -r requirements.txt
    - name: Test
      run: |
<<<<<<< HEAD
        echo index.%EXT% > tmp_wordlist.txt
        echo home.html >> tmp_wordlist.txt
        echo testphp.vulnweb.com > tmp_targets.txt
        echo "GET / HTTP/1.1" > tmp_raw.txt
        echo "Host: google.com" >> tmp_raw.txt
        echo "User-Agent: dirsearch" >> tmp_raw.txt
        echo "Accept: */*" >> tmp_raw.txt
        python3 dirsearch.py -w tmp_wordlist.txt -u https://example.com -o tmp_report.json --output-formats json --force-recursive -R 3 --full-url -q
        python3 dirsearch.py -w tmp_wordlist.txt -l tmp_targets.txt --subdirs /,admin/ --exclude-extensions conf -q -L -f -i 200 --user-agent a --log tmp_log.log
        python3 dirsearch.py -w tmp_wordlist.txt -u https://localhost --ip 93.184.216.34 --max-rate 2 -H K:V --random-agent --overwrite-extensions --no-color
        python3 dirsearch.py -w tmp_wordlist.txt --raw tmp_raw.txt --prefixes . --suffixes ~ --skip-on-status 404 -m POST -d test=1 --crawl --min-response-size 9
        echo https://self-signed.badssl.com | python3 dirsearch.py -w tmp_wordlist.txt --stdin --max-time 9 --auth u:p --auth-type basic --scheme http
=======
        python3 dirsearch.py -w ./tests/static/wordlist.txt -u https://example.com -o tmp_report.json --format json --force-recursive -R 3 --full-url -q -O
        python3 dirsearch.py -w ./tests/static/wordlist.txt -l ./tests/static/targets.txt --subdirs /,admin/ --exclude-extensions conf -q -L -f -i 200 --user-agent a --log tmp_log.log
        python3 dirsearch.py -w ./tests/static/wordlist.txt --nmap-report ./tests/static/nmap.xml --max-rate 2 -H K:V --random-agent --overwrite-extensions --no-color
        python3 dirsearch.py -w ./tests/static/wordlist.txt --raw ./tests/static/raw.txt --prefixes . --suffixes ~ --skip-on-status 404 -m POST -d test=1 --crawl --min-response-size 9
        echo https://self-signed.badssl.com | python3 dirsearch.py -w ./tests/static/wordlist.txt --stdin --max-time 9 --auth u:p --auth-type basic --scheme http
>>>>>>> 510a7995

    - name: Unit Test
      run: python3 testing.py

    - name: Lint
      run: |
        flake8 .
    - name: Codespell
      run: codespell -S CONTRIBUTORS.md<|MERGE_RESOLUTION|>--- conflicted
+++ resolved
@@ -24,26 +24,11 @@
         pip install codespell flake8 -r requirements.txt
     - name: Test
       run: |
-<<<<<<< HEAD
-        echo index.%EXT% > tmp_wordlist.txt
-        echo home.html >> tmp_wordlist.txt
-        echo testphp.vulnweb.com > tmp_targets.txt
-        echo "GET / HTTP/1.1" > tmp_raw.txt
-        echo "Host: google.com" >> tmp_raw.txt
-        echo "User-Agent: dirsearch" >> tmp_raw.txt
-        echo "Accept: */*" >> tmp_raw.txt
-        python3 dirsearch.py -w tmp_wordlist.txt -u https://example.com -o tmp_report.json --output-formats json --force-recursive -R 3 --full-url -q
-        python3 dirsearch.py -w tmp_wordlist.txt -l tmp_targets.txt --subdirs /,admin/ --exclude-extensions conf -q -L -f -i 200 --user-agent a --log tmp_log.log
-        python3 dirsearch.py -w tmp_wordlist.txt -u https://localhost --ip 93.184.216.34 --max-rate 2 -H K:V --random-agent --overwrite-extensions --no-color
-        python3 dirsearch.py -w tmp_wordlist.txt --raw tmp_raw.txt --prefixes . --suffixes ~ --skip-on-status 404 -m POST -d test=1 --crawl --min-response-size 9
-        echo https://self-signed.badssl.com | python3 dirsearch.py -w tmp_wordlist.txt --stdin --max-time 9 --auth u:p --auth-type basic --scheme http
-=======
-        python3 dirsearch.py -w ./tests/static/wordlist.txt -u https://example.com -o tmp_report.json --format json --force-recursive -R 3 --full-url -q -O
+        python3 dirsearch.py -w ./tests/static/wordlist.txt -u https://example.com -o tmp_report.json --output-formats json --force-recursive -R 3 --full-url -q
         python3 dirsearch.py -w ./tests/static/wordlist.txt -l ./tests/static/targets.txt --subdirs /,admin/ --exclude-extensions conf -q -L -f -i 200 --user-agent a --log tmp_log.log
         python3 dirsearch.py -w ./tests/static/wordlist.txt --nmap-report ./tests/static/nmap.xml --max-rate 2 -H K:V --random-agent --overwrite-extensions --no-color
         python3 dirsearch.py -w ./tests/static/wordlist.txt --raw ./tests/static/raw.txt --prefixes . --suffixes ~ --skip-on-status 404 -m POST -d test=1 --crawl --min-response-size 9
         echo https://self-signed.badssl.com | python3 dirsearch.py -w ./tests/static/wordlist.txt --stdin --max-time 9 --auth u:p --auth-type basic --scheme http
->>>>>>> 510a7995
 
     - name: Unit Test
       run: python3 testing.py
