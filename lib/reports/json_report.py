--- conflicted
+++ resolved
@@ -25,8 +25,7 @@
 
 class JSONReport(FileBaseReport):
     def generate(self):
-<<<<<<< HEAD
-        report = {"info": {"time": time.ctime()}, "results": []}
+        report = {"info": {"args": ' '.join(sys.argv), "time": time.ctime()}, "results": []}
 
         for entry in self.entries:
             result = {}
@@ -46,24 +45,4 @@
 
             report["results"].append(result)
 
-        return json.dumps(report, sort_keys=True, indent=4)
-=======
-        headerName = "{0}://{1}:{2}/{3}".format(
-            self.protocol, self.host, self.port, self.basePath
-        )
-
-        info = {"args": ' '.join(sys.argv), "time": time.ctime()}
-
-        result = {"info": info, headerName: []}
-
-        for path, status, contentLength, redirect in self.pathList:
-            entry = {
-                "status": status,
-                "path": "/" + path,
-                "content-length": contentLength,
-                "redirect": redirect,
-            }
-            result[headerName].append(entry)
-
-        return json.dumps(result, sort_keys=True, indent=4)
->>>>>>> 62a032ab
+        return json.dumps(report, sort_keys=True, indent=4)