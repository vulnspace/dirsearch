<!DOCTYPE html>
<html>
<head>
<meta content="text/html;charset=utf-8" http-equiv="Content-Type">
<meta content="utf-8" http-equiv="encoding">
<meta name="viewport" content="width=device-width, initial-scale=1">
<script src="https://cdn.jsdelivr.net/npm/vue@2.6.12/dist/vue.js" integrity="sha384-ma9ivURrHX5VOB4tNq+UiGNkJoANH4EAJmhxd1mmDq0gKOv88wkKZOfRDOpXynwh" crossorigin="anonymous"></script>
<link href="https://cdn.jsdelivr.net/npm/bootstrap@5.0.0/dist/css/bootstrap.min.css" rel="stylesheet" integrity="sha384-wEmeIV1mKuiNpC+IOBjI7aAzPcEZeedi5yW5f2yOq55WWLwNGmvvx4Um1vskeMj0" crossorigin="anonymous">
<script>
function openURLs(){
  var table = document.getElementsByClassName("table")[0];
  for (let row of table.rows) {
      let val = row.cells[0].innerText;
      if (val == "URL" || val == null)
        continue;
      window.open(val, '_blank');
  }
}
function search(app, result) {
    return app.searchQuery.toLowerCase().split(" ").every(
      (v) => result.url.toLowerCase().includes(v) ||
      (result.contentType && result.contentType.toLowerCase().includes(v)) ||
      result.contentLength.toLowerCase().includes(v) ||
      result.status.toString().includes(v) ||
      (result.redirect && result.redirect.toLowerCase().includes(v))
    );
}
function statusExcludeSearch(app, result){
    return app.statusExcludeSearchQuery.toLowerCase().split(" ").every(
      (v) => !result.status.toString().includes(v)
    );
}
function lengthExcludeSearch(app, result){
    return app.lengthExcludeSearchQuery.toLowerCase().split(" ").every(
      (v) => !result.contentLength.toLowerCase().includes(v)
    );
}
window.onload = function () {
    var app = new Vue({
      el: '#app',
      delimiters: ['[[', ']]'],
      data() {
        return {
            lengthExcludeSearchQuery: null,
            statusExcludeSearchQuery: null,
            searchQuery: null,
            resources: {{ results | tojson }}
        };
      },
      computed: {
        resultQuery(){
          var arr = null;
          if(this.searchQuery){
            arr = this.resources.filter((result)=>{
              return search(this, result)
            });
            
            if(!this.statusExcludeSearchQuery && !this.lengthExcludeSearchQuery)
              return arr;
          }
          if(this.statusExcludeSearchQuery){
            var arrStatusExcluded = null;
            if(arr){
              arrStatusExcluded = arr.filter((result)=>{
                return statusExcludeSearch(this, result)
              });
              if(!this.lengthExcludeSearchQuery)
                return arrStatusExcluded;
            }
            else{
              arrStatusExcluded = this.resources.filter((result)=>{
                return statusExcludeSearch(this, result)
              });
              if(!this.lengthExcludeSearchQuery)
                return arrStatusExcluded; 
            }
          }
          if(this.lengthExcludeSearchQuery){
            if(arrStatusExcluded){
              return arrStatusExcluded.filter((result)=>{
                return lengthExcludeSearch(this, result)
              })
            }
            else if(arr){
              return arr.filter((result)=>{
                return lengthExcludeSearch(this, result)
              })
            }
            else{
              return this.resources.filter((result)=>{
                return lengthExcludeSearch(this, result)
              })  
            }
          }
          else{
            return this.resources;
          }
        }
      }
    });
}
</script>
</head>
<body style="background-color: #3f3f3f;">
    <div id="app">
        <div class="panel panel-default">
            <div class="navbar navbar-expand-lg navbar-light bg-light">
                <div class="p-3">
                    <h1><a href="https://github.com/maurosoria/dirsearch" style="text-decoration:none;color:#c84949;">dirsearch</a></h1>
                </div>
            </div>
            <br>
            <div class="w-75 p-3 mx-auto">
<<<<<<< HEAD
                <strong>Command:</strong> <code style="display:inline;background-color:#566573;color:#F7F9F9;border-radius:4px;">{{metadata['command'] | e}}</code>
                <br>
                <strong>Time:</strong> <p style="display:inline;">{{metadata['date'] | e}}</p>
=======
                <strong style="color: #eef1f3;">Command:</strong> <code style="display:inline;background-color:#566573;color:#F7F9F9;border-radius:4px;">${metadata['command']}</code>
                <br>
                <span style="color: #eef1f3;"><strong>Time:</strong> <p style="display:inline;">${metadata['date']}</p></span>
>>>>>>> a11c1676
                <br>
                <br>
                <div class="row">
                    <div class="search-wrapper panel-heading col-sm-4">
                        <input class="form-control" type="text" v-model="statusExcludeSearchQuery" placeholder="Exclude Status(es), separated by space" />
                    </div>
                    <div class="search-wrapper panel-heading col-sm-4">
                        <input class="form-control" type="text" v-model="lengthExcludeSearchQuery" placeholder="Exclude Content Length(s), separated by space" />
                    </div>
                    <div class="col-sm-4">
                      <button onclick="openURLs()" type="button" class="btn btn-danger">Open URLs</button>
                    </div>
                    <br>
                    <br>
                    <div class="search-wrapper panel-heading col-sm-12">
                        <input class="form-control" type="text" v-model="searchQuery" placeholder="Search" />
                    </div>
                </div>
                <br>
                <div class="table-responsive">
                    <table v-if="resources.length" class="table">
                        <tbody>
                            <tr style="color: aliceblue;">
                                <th>URL</th>
                                <th>Status</th>
                                <th>Content Length</th>
                                <th>Content Type</th>
                                <th>Redirect</th>
                            </tr>
                            <tr v-for="result in resultQuery">
<<<<<<< HEAD
                                <td><a class="text-decoration-none" v-bind:href="result.url" target="_blank">[[result.url]]</a></td>
                                <td><a class="text-decoration-none" v-bind:class="result.statusColorClass" target="_blank">[[result.status]]</a></td>
                                <td><a target="_blank">[[result.contentLength]]</a></td>
                                <td><a target="_blank">[[result.contentType]]</a></td>
                                <td><a class="text-decoration-none" v-bind:href="result.redirect" target="_blank">[[result.redirect]]</a></td>
=======
                                <td><a v-bind:class="result.status_color_class" class="text-decoration-none" v-bind:href="result.url" target="_blank">{{result.url}}</a></td>
                                <td><a class="text-decoration-none" v-bind:class="result.status_color_class" target="_blank">{{result.status}}</a></td>
                                <td style="color: aliceblue;"><a target="_blank">{{result.contentLength}}</a></td>
                                <td style="color: aliceblue;"><a target="_blank">{{result.contentType}}</a></td>
                                <td><a class="text-decoration-none" v-bind:href="result.redirect" target="_blank">{{result.redirect}}</a></td>
>>>>>>> a11c1676
                            </tr>
                        </tbody>
                    </table>
                </div>
                <div>
                </div>
            </div>
        </div>
    </div>
</body>
</html><|MERGE_RESOLUTION|>--- conflicted
+++ resolved
@@ -111,15 +111,9 @@
             </div>
             <br>
             <div class="w-75 p-3 mx-auto">
-<<<<<<< HEAD
                 <strong>Command:</strong> <code style="display:inline;background-color:#566573;color:#F7F9F9;border-radius:4px;">{{metadata['command'] | e}}</code>
                 <br>
                 <strong>Time:</strong> <p style="display:inline;">{{metadata['date'] | e}}</p>
-=======
-                <strong style="color: #eef1f3;">Command:</strong> <code style="display:inline;background-color:#566573;color:#F7F9F9;border-radius:4px;">${metadata['command']}</code>
-                <br>
-                <span style="color: #eef1f3;"><strong>Time:</strong> <p style="display:inline;">${metadata['date']}</p></span>
->>>>>>> a11c1676
                 <br>
                 <br>
                 <div class="row">
@@ -150,19 +144,11 @@
                                 <th>Redirect</th>
                             </tr>
                             <tr v-for="result in resultQuery">
-<<<<<<< HEAD
                                 <td><a class="text-decoration-none" v-bind:href="result.url" target="_blank">[[result.url]]</a></td>
                                 <td><a class="text-decoration-none" v-bind:class="result.statusColorClass" target="_blank">[[result.status]]</a></td>
                                 <td><a target="_blank">[[result.contentLength]]</a></td>
                                 <td><a target="_blank">[[result.contentType]]</a></td>
                                 <td><a class="text-decoration-none" v-bind:href="result.redirect" target="_blank">[[result.redirect]]</a></td>
-=======
-                                <td><a v-bind:class="result.status_color_class" class="text-decoration-none" v-bind:href="result.url" target="_blank">{{result.url}}</a></td>
-                                <td><a class="text-decoration-none" v-bind:class="result.status_color_class" target="_blank">{{result.status}}</a></td>
-                                <td style="color: aliceblue;"><a target="_blank">{{result.contentLength}}</a></td>
-                                <td style="color: aliceblue;"><a target="_blank">{{result.contentType}}</a></td>
-                                <td><a class="text-decoration-none" v-bind:href="result.redirect" target="_blank">{{result.redirect}}</a></td>
->>>>>>> a11c1676
                             </tr>
                         </tbody>
                     </table>
