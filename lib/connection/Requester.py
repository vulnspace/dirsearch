# -*- coding: utf-8 -*-
#  This program is free software; you can redistribute it and/or modify
#  it under the terms of the GNU General Public License as published by
#  the Free Software Foundation; either version 2 of the License, or
#  (at your option) any later version.
#
#  This program is distributed in the hope that it will be useful,
#  but WITHOUT ANY WARRANTY; without even the implied warranty of
#  MERCHANTABILITY or FITNESS FOR A PARTICULAR PURPOSE.  See the
#  GNU General Public License for more details.
#
#  You should have received a copy of the GNU General Public License
#  along with this program; if not, write to the Free Software
#  Foundation, Inc., 51 Franklin Street, Fifth Floor, Boston,
#  MA 02110-1301, USA.
#
#  Author: Mauro Soria

import http.client
import random
import socket
import time
import urllib.parse

import thirdparty.requests as requests
from .RequestException import *
from .Response import *


class Requester(object):
    headers = {
        "User-agent": "Mozilla/5.0 (Windows NT 6.1) AppleWebKit/537.36 (KHTML, like Gecko) Chrome/28.0.1468.0 Safari/537.36",
        "Accept-Language": "en-us",
        "Accept-Encoding": "identity",
        "Keep-Alive": "300",
        "Cache-Control": "max-age=0",
    }

    def __init__(
        self,
        url,
        cookie=None,
        useragent=None,
        maxPool=1,
        maxRetries=5,
        delay=0,
        timeout=20,
        ip=None,
        proxy=None,
        proxylist=None,
        redirect=False,
        requestByHostname=False,
        httpmethod="get",
        data=None,
    ):
        self.httpmethod = httpmethod
        self.data = data

        # if no backslash, append one
        if not url.endswith("/"):
            url += "/"

        parsed = urllib.parse.urlparse(url)
        self.basePath = parsed.path

        # if not protocol specified, set http by default
        if parsed.scheme not in ["https", "http"]:
            parsed = urllib.parse.urlparse("http://" + url)
            self.basePath = parsed.path

        self.protocol = parsed.scheme

        if self.protocol not in ["https", "http"]:
            self.protocol = "http"

        self.host = parsed.netloc.split(":")[0]

        # resolve DNS to decrease overhead
        if ip:
            self.ip = ip
        else:
            try:
                self.ip = socket.gethostbyname(self.host)
            except socket.gaierror:
                raise RequestException({"message": "Couldn't resolve DNS"})

        # If no port specified, set default (80, 443)
        try:
            self.port = int(parsed.netloc.split(":")[1])
        except IndexError:
            self.port = 443 if self.protocol == "https" else 80

<<<<<<< HEAD
        # Pass if the host header has already been set (VHost)
        if "Host" not in self.headers:
=======
        # Pass if the host header has already been set
        if "host" not in [l.lower() for l in self.headers]:
>>>>>>> 69f206ad
            self.headers["Host"] = self.host

            # Include port in Host header if it's non-standard
            if (self.protocol == "https" and self.port != 443) or (
                self.protocol == "http" and self.port != 80
            ):
                self.headers["Host"] += ":{0}".format(self.port)

        # Set cookie and user-agent headers
        if cookie:
            self.setHeader("Cookie", cookie)

        if useragent:
            self.setHeader("User-agent", useragent)

        self.maxRetries = maxRetries
        self.maxPool = maxPool
        self.delay = delay
        self.timeout = timeout
        self.pool = None
        self.proxy = proxy
        self.proxylist = proxylist
        self.redirect = redirect
        self.randomAgents = None
        self.requestByHostname = requestByHostname
        self.session = requests.Session()
        self.url = "{0}://{1}:{2}".format(self.protocol, self.host if self.requestByHostname else self.ip, self.port)

    def setHeader(self, header, content):
        self.headers[header] = content

    def setRandomAgents(self, agents):
        self.randomAgents = list(agents)

    def unsetRandomAgents(self):
        self.randomAgents = None

    def request(self, path, nodelay=False):
        i = 0
        proxy = None
        result = None

        while i <= self.maxRetries:

            try:
                if self.proxylist:
                    proxy = {"https": random.choice(self.proxylist), "http": random.choice(self.proxylist)}
                elif self.proxy:
                    proxy = {"https": self.proxy, "http": self.proxy}

                if self.basePath.startswith("/"):
                    self.basePath = self.basePath[1:]

                url = "{0}/{1}".format(self.url, self.basePath).rstrip("/")

                if not url.endswith("/"):
                    url += "/"

                url += path

                if self.randomAgents:
                    self.headers["User-agent"] = random.choice(self.randomAgents)

                response = self.session.request(
                    self.httpmethod,
                    url,
                    data=self.data,
                    proxies=proxy,
                    verify=False,
                    allow_redirects=self.redirect,
                    headers=dict(self.headers),
                    timeout=self.timeout,
                )

                result = Response(
                    response.status_code,
                    response.reason,
                    response.headers,
                    response.content,
                )

                if not nodelay:
                    time.sleep(self.delay)

                break

            except requests.exceptions.TooManyRedirects as e:
                raise RequestException({"message": "Too many redirects: {0}".format(e)})

            except requests.exceptions.SSLError:
                raise RequestException(
                    {
                        "message": "SSL Error connecting to server. Try the -b flag to connect by hostname"
                    }
                )

            except requests.exceptions.ConnectionError as e:
                if self.proxy is not None:
                    raise RequestException(
                        {"message": "Error with the proxy: {0}".format(e)}
                    )
                continue

            except (
                requests.exceptions.ConnectTimeout,
                requests.exceptions.ReadTimeout,
                requests.exceptions.Timeout,
                http.client.IncompleteRead,
                socket.timeout,
            ):
                continue

            finally:
                i += 1

        if i > self.maxRetries:
            raise RequestException(
                {
                    "message": "CONNECTION TIMEOUT: There was a problem in the request to: {0}".format(
                        url
                    )
                }
            )

        return result<|MERGE_RESOLUTION|>--- conflicted
+++ resolved
@@ -90,13 +90,8 @@
         except IndexError:
             self.port = 443 if self.protocol == "https" else 80
 
-<<<<<<< HEAD
-        # Pass if the host header has already been set (VHost)
-        if "Host" not in self.headers:
-=======
         # Pass if the host header has already been set
-        if "host" not in [l.lower() for l in self.headers]:
->>>>>>> 69f206ad
+        if "host" not in [hd.lower() for hd in self.headers]:
             self.headers["Host"] = self.host
 
             # Include port in Host header if it's non-standard
