--- conflicted
+++ resolved
@@ -16,15 +16,11 @@
 #
 #  Author: Mauro Soria
 
-<<<<<<< HEAD
 import http.client
 import socket
-=======
->>>>>>> c03f4930
 import random
 import re
 import requests
-import magic
 
 from requests.adapters import HTTPAdapter
 from requests.auth import HTTPBasicAuth, HTTPDigestAuth
