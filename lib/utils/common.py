# -*- coding: utf-8 -*-
#  This program is free software; you can redistribute it and/or modify
#  it under the terms of the GNU General Public License as published by
#  the Free Software Foundation; either version 2 of the License, or
#  (at your option) any later version.
#
#  This program is distributed in the hope that it will be useful,
#  but WITHOUT ANY WARRANTY; without even the implied warranty of
#  MERCHANTABILITY or FITNESS FOR A PARTICULAR PURPOSE.  See the
#  GNU General Public License for more details.
#
#  You should have received a copy of the GNU General Public License
#  along with this program; if not, write to the Free Software
#  Foundation, Inc., 51 Franklin Street, Fifth Floor, Boston,
#  MA 02110-1301, USA.
#
#  Author: Mauro Soria

import os
<<<<<<< HEAD
import sys
=======
>>>>>>> cf88692d

from ipaddress import IPv4Network, IPv6Network
from urllib.parse import quote, urljoin

from lib.core.settings import (
<<<<<<< HEAD
    INVALID_CHARS_FOR_WINDOWS_FILENAME,
    INSECURE_CSV_CHARS,
    INVALID_FILENAME_CHAR_REPLACEMENT,
    IS_WINDOWS,
    URL_SAFE_CHARS,
    TEXT_CHARS,
=======
    INVALID_CHARS_FOR_WINDOWS_FILENAME, INSECURE_CSV_CHARS,
    INVALID_FILENAME_CHAR_REPLACEMENT, SCRIPT_PATH, TEXT_CHARS,
    URL_SAFE_CHARS,
>>>>>>> cf88692d
)
from lib.utils.file import FileUtils


def get_config_file():
    return os.environ.get("DIRSEARCH_CONFIG") or FileUtils.build_path(SCRIPT_PATH, "config.ini")


def safequote(string_):
    return quote(string_, safe=URL_SAFE_CHARS)


def uniq(array, type_=list):
    return type_(filter(None, dict.fromkeys(array)))


def lstrip_once(string, pattern):
    if string.startswith(pattern):
        return string[len(pattern):]

    return string


def rstrip_once(string, pattern):
    if string.endswith(pattern):
        return string[:-len(pattern)]

    return string


# Some characters are denied in file name by Windows
def get_valid_filename(string):
    for char in INVALID_CHARS_FOR_WINDOWS_FILENAME:
        string = string.replace(char, INVALID_FILENAME_CHAR_REPLACEMENT)

    return string


def human_size(num):
    base = 1024
    for unit in ["B ", "KB", "MB", "GB"]:
        if -base < num < base:
            return f"{num}{unit}"
        num = round(num / base)

    return f"{num}TB"


def is_binary(bytes):
    return bool(bytes.translate(None, TEXT_CHARS))


def is_ipv6(ip):
    return ip.count(":") >= 2


def iprange(subnet):
    network = IPv4Network(subnet)
    if is_ipv6(subnet):
        network = IPv6Network(subnet)

    return [str(ip) for ip in network]


# Prevent CSV injection. Reference: https://www.exploit-db.com/exploits/49370
def escape_csv(text):
    if text.startswith(INSECURE_CSV_CHARS):
        text = "'" + text

    return text.replace('"', '""')


# The browser direction behavior when you click on <a href="bar">link</a>
# (https://website.com/folder/foo -> https://website.com/folder/bar)
def merge_path(url, path):
    parts = url.split("/")
    # Normalize path like the browser does (dealing with ../ and ./)
    path = urljoin("/", path).lstrip("/")
    parts[-1] = path

    return "/".join(parts)


# Reference: https://stackoverflow.com/questions/46129898/conflict-between-sys-stdin-and-input-eoferror-eof-when-reading-a-line
def read_stdin():
    buffer = sys.stdin.read()

    try:
        if IS_WINDOWS:
            tty = "CON:"
        else:
            tty = os.ttyname(sys.stdout.fileno())

        sys.stdin = open(tty)
    except OSError:
        pass

    return buffer<|MERGE_RESOLUTION|>--- conflicted
+++ resolved
@@ -17,27 +17,21 @@
 #  Author: Mauro Soria
 
 import os
-<<<<<<< HEAD
 import sys
-=======
->>>>>>> cf88692d
 
 from ipaddress import IPv4Network, IPv6Network
 from urllib.parse import quote, urljoin
 
 from lib.core.settings import (
-<<<<<<< HEAD
     INVALID_CHARS_FOR_WINDOWS_FILENAME,
     INSECURE_CSV_CHARS,
     INVALID_FILENAME_CHAR_REPLACEMENT,
     IS_WINDOWS,
     URL_SAFE_CHARS,
     TEXT_CHARS,
-=======
     INVALID_CHARS_FOR_WINDOWS_FILENAME, INSECURE_CSV_CHARS,
     INVALID_FILENAME_CHAR_REPLACEMENT, SCRIPT_PATH, TEXT_CHARS,
     URL_SAFE_CHARS,
->>>>>>> cf88692d
 )
 from lib.utils.file import FileUtils
 
