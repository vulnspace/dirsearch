--- conflicted
+++ resolved
@@ -117,18 +117,11 @@
             arguments.excludeSubdirs if arguments.excludeSubdirs is not None else []
         )
         self.output.header(program_banner)
-<<<<<<< HEAD
-        self.dictionary = Dictionary(
-            self.arguments.wordlist,
-            self.arguments.extensions,
-            self.arguments.lowercase,
-            self.arguments.forceExtensions,
-        )
-=======
+
         self.dictionary = Dictionary(self.arguments.wordlist, self.arguments.extensions, self.arguments.suffixes,
                                      self.arguments.lowercase, self.arguments.forceExtensions,
                                      self.arguments.noDotExtensions)
->>>>>>> 543b0618
+
         self.printConfig()
         self.errorLog = None
         self.errorLogPath = None
@@ -238,12 +231,8 @@
             requestCount = requestCount * len(self.arguments.scanSubdirs)
 
         self.output.config(
-<<<<<<< HEAD
-            ", ".join(self.arguments.extensions),
-=======
             ', '.join(self.arguments.extensions),
             ', '.join(self.arguments.suffixes),
->>>>>>> 543b0618
             str(self.arguments.threadsCount),
             str(len(self.dictionary)),
             str(requestCount),
@@ -324,13 +313,9 @@
 
     def setupReports(self, requester):
         if self.arguments.autoSave:
-<<<<<<< HEAD
+
             basePath = "/" if requester.basePath is "" else requester.basePath
             basePath = basePath.replace(os.path.sep, ".")[1:-1]
-=======
-            basePath = ('/' if requester.basePath == '' else requester.basePath)
-            basePath = basePath.replace(os.path.sep, '.')[1:-1]
->>>>>>> 543b0618
             fileName = None
             directoryPath = None
 
@@ -339,17 +324,11 @@
                 directoryPath = self.batchDirectoryPath
 
             else:
-<<<<<<< HEAD
-                fileName = "{}_".format(basePath) if basePath is not "" else ""
-                fileName += time.strftime("%y-%m-%d_%H-%M-%S")
-                directoryPath = FileUtils.buildPath(
-                    self.savePath, "reports", requester.host
-                )
-=======
+
                 fileName = ('{}_'.format(basePath) if basePath != '' else '')
                 fileName += time.strftime('%y-%m-%d_%H-%M-%S')
                 directoryPath = FileUtils.buildPath(self.savePath, 'reports', f'{requester.protocol}_{requester.host}_{requester.httpmethod}')
->>>>>>> 543b0618
+
 
             outputFile = FileUtils.buildPath(directoryPath, fileName)
 
@@ -374,7 +353,6 @@
             if FileUtils.canWrite(directoryPath):
                 report = None
 
-<<<<<<< HEAD
                 if self.arguments.autoSaveFormat == "simple":
                     report = SimpleReport(
                         requester.host,
@@ -399,17 +377,7 @@
                         requester.basePath,
                         outputFile,
                     )
-=======
-                if self.arguments.autoSaveFormat == 'simple':
-                    report = SimpleReport(requester.host, requester.port, requester.protocol, requester.basePath,
-                                          outputFile, self.batch)
-                if self.arguments.autoSaveFormat == 'json':
-                    report = JSONReport(requester.host, requester.port, requester.protocol, requester.basePath,
-                                        outputFile, self.batch)
-                else:
-                    report = PlainTextReport(requester.host, requester.port, requester.protocol, requester.basePath,
-                                             outputFile, self.batch)
->>>>>>> 543b0618
+
 
                 self.reportManager.addOutput(report)
 
@@ -418,39 +386,6 @@
                 sys.exit(1)
 
         if self.arguments.simpleOutputFile is not None:
-<<<<<<< HEAD
-            self.reportManager.addOutput(
-                SimpleReport(
-                    requester.host,
-                    requester.port,
-                    requester.protocol,
-                    requester.basePath,
-                    self.arguments.simpleOutputFile,
-                )
-            )
-
-        if self.arguments.plainTextOutputFile is not None:
-            self.reportManager.addOutput(
-                PlainTextReport(
-                    requester.host,
-                    requester.port,
-                    requester.protocol,
-                    requester.basePath,
-                    self.arguments.plainTextOutputFile,
-                )
-            )
-
-        if self.arguments.jsonOutputFile is not None:
-            self.reportManager.addOutput(
-                JSONReport(
-                    requester.host,
-                    requester.port,
-                    requester.protocol,
-                    requester.basePath,
-                    self.arguments.jsonOutputFile,
-                )
-            )
-=======
             self.reportManager.addOutput(SimpleReport(requester.host, requester.port, requester.protocol,
                                                       requester.basePath, self.arguments.simpleOutputFile, self.batch))
 
@@ -461,22 +396,13 @@
         if self.arguments.jsonOutputFile is not None:
             self.reportManager.addOutput(JSONReport(requester.host, requester.port, requester.protocol,
                                                     requester.basePath, self.arguments.jsonOutputFile, self.batch))
->>>>>>> 543b0618
+
 
     def matchCallback(self, path):
         self.index += 1
 
         if path.status is not None:
-<<<<<<< HEAD
-            if (
-                path.status not in self.excludeStatusCodes
-                and (
-                    self.blacklists.get(path.status) is None
-                    or path.path not in self.blacklists.get(path.status)
-                )
-                and not (self.suppressEmpty and (len(path.response.body) == 0))
-            ):
-=======
+
             if path.status not in self.excludeStatusCodes and (
                     not self.includeStatusCodes or path.status in self.includeStatusCodes) and (
                     self.blacklists.get(path.status) is None or path.path not in self.blacklists.get(
@@ -485,14 +411,14 @@
                     self.minimumResponseSize and self.minimumResponseSize > len(path.response.body)) or (
                     self.maximumResponseSize and self.maximumResponseSize < len(path.response.body))):
 
->>>>>>> 543b0618
+
                 for excludeText in self.excludeTexts:
                     if excludeText in path.response.body.decode():
                         del path
                         return
 
                 for excludeRegexp in self.excludeRegexps:
-<<<<<<< HEAD
+
                     if (
                         re.search(excludeRegexp, path.response.body.decode())
                         is not None
@@ -518,20 +444,7 @@
                 newPath = "{}{}".format(self.currentDirectory, path.path)
 
                 self.reportManager.addPath(newPath, path.status, path.response)
-=======
-                    if re.search(excludeRegexp, path.response.body.decode()) is not None:
-                        del path
-                        return
-
-                if not self.quietMode:
-                    self.output.statusReport(path.path, path.response)
-
-                if path.response.redirect:
-                    self.addRedirectDirectory(path)
-                else:
-                    self.addDirectory(path.path)
-                self.reportManager.addPath(self.currentDirectory + path.path, path.status, path.response)
->>>>>>> 543b0618
+
                 self.reportManager.save()
 
                 del path
