--- conflicted
+++ resolved
@@ -150,11 +150,7 @@
         with self.mutex:
             x, y = get_terminal_size()
 
-<<<<<<< HEAD
-            message = "{0:.2f}% - ".format(CLIOutput.percentage(index, length))
-=======
             message = "{0:.2f}% - ".format(percentage(index, length))
->>>>>>> b7f26b8d
 
             if allJobs > 1:
                 message += "Job: {0}/{1} - ".format(currentJob, allJobs)
