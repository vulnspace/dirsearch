--- conflicted
+++ resolved
@@ -92,14 +92,8 @@
     opt.exclude_status_codes = parse_status_codes(opt.exclude_status_codes)
     opt.recursion_status_codes = parse_status_codes(opt.recursion_status_codes)
     opt.skip_on_status = parse_status_codes(opt.skip_on_status)
-<<<<<<< HEAD
     opt.prefixes = set(prefix.strip() for prefix in opt.prefixes.split(","))
     opt.suffixes = set(suffix.strip() for suffix in opt.suffixes.split(","))
-    opt.extensions = uniq([extension.lstrip(" .") for extension in opt.extensions.split(",")])
-=======
-    opt.prefixes = uniq([prefix.strip() for prefix in opt.prefixes.split(",")])
-    opt.suffixes = uniq([suffix.strip() for suffix in opt.suffixes.split(",")])
->>>>>>> 69d755ed
     opt.exclude_extensions = uniq([
         exclude_extension.lstrip(" .") for exclude_extension in opt.exclude_extensions.split(",")
     ])
