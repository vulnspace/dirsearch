# -*- coding: utf-8 -*-
#  This program is free software; you can redistribute it and/or modify
#  it under the terms of the GNU General Public License as published by
#  the Free Software Foundation; either version 2 of the License, or
#  (at your option) any later version.
#
#  This program is distributed in the hope that it will be useful,
#  but WITHOUT ANY WARRANTY; without even the implied warranty of
#  MERCHANTABILITY or FITNESS FOR A PARTICULAR PURPOSE.  See the
#  GNU General Public License for more details.
#
#  You should have received a copy of the GNU General Public License
#  along with this program; if not, write to the Free Software
#  Foundation, Inc., 51 Franklin Street, Fifth Floor, Boston,
#  MA 02110-1301, USA.
#
#  Author: Mauro Soria

from optparse import OptionParser, OptionGroup

from lib.utils.DefaultConfigParser import DefaultConfigParser
from lib.utils.FileUtils import File
from lib.utils.FileUtils import FileUtils
from thirdparty.oset import *


class ArgumentParser(object):
    def __init__(self, script_path):
        self.script_path = script_path
        self.parseConfig()

        options = self.parseArguments()

        self.clean_view = options.clean_view
        self.full_url = options.full_url

        if not options.url:

            if options.urlList:

                with File(options.urlList) as urlList:

                    if not urlList.exists():
                        print("The file with URLs does not exist")
                        exit(0)

                    if not urlList.isValid():
                        print("The file with URLs is invalid")
                        exit(0)

                    if not urlList.canRead():
                        print("The file with URLs cannot be read")
                        exit(0)

                    self.urlList = list(urlList.getLines())

            elif not options.url:
                print("URL target is missing, try using -u <url> ")
                exit(0)

        else:
            self.urlList = [options.url]

        if not options.extensions and not options.defaultExtensions and not options.noExtension:
            print('No extension specified. You must specify at least one extension or try using default extension list.')
            exit(0)

        if not options.extensions and options.defaultExtensions:
            options.extensions = self.defaultExtensions
        if options.noExtension:
            options.extensions = ""

        # Enable to use multiple dictionaries at once
        for dictFile in options.wordlist.split(','):
            with File(dictFile) as wordlist:
                if not wordlist.exists():
                    print('The wordlist file does not exist')
                    exit(1)

                if not wordlist.isValid():
                    print('The wordlist is invalid')
                    exit(1)

                if not wordlist.canRead():
                    print('The wordlist cannot be read')
                    exit(1)

        if options.proxyList:
            with File(options.proxyList) as plist:
                if not plist.exists():
                    print('The proxylist file does not exist')
                    exit(1)

                if not plist.isValid():
                    print('The proxylist is invalid')
                    exit(1)

                if not plist.canRead():
                    print('The proxylist cannot be read')
                    exit(1)

            self.proxylist = open(options.proxyList).read().splitlines()

        elif options.httpProxy:
            if options.httpProxy.startswith("http://") or options.httpProxy.startswith("https://"):
                self.proxy = options.httpProxy
            else:
                self.proxy = "http://{0}".format(options.httpProxy)

        else:
            self.proxy = None

        if options.headers:
            try:
                self.headers = dict(
                    (key.strip(), value.strip())
                    for (key, value) in (
                        header.split(":", 1) for header in options.headers
                    )
                )
            except Exception:
                print("Invalid headers")
                exit(0)

        else:
            self.headers = {}

        self.extensions = list(
            oset([extension.strip() for extension in options.extensions.split(",")])
        )
        self.useragent = options.useragent
        self.useRandomAgents = options.useRandomAgents
        self.cookie = options.cookie

        if options.threadsCount < 1:
            print('Threads number must be a number greater than zero')
            exit(1)

        self.threadsCount = options.threadsCount

        if options.includeStatusCodes:

            try:
                self.includeStatusCodes = list(
                    oset([int(includeStatusCode.strip()) if includeStatusCode else None for includeStatusCode in
                          options.includeStatusCodes.split(',')]))

            except ValueError:
                self.includeStatusCodes = []

        else:
            self.includeStatusCodes = []

        if options.excludeExtensions:

            try:
                self.excludeExtensions = list(
                    oset(
                        [
                            excludeExtension.strip() if excludeExtension else None
                            for excludeExtension in options.excludeExtensions.split(",")
                        ]
                    )
                )

            except ValueError:
                self.excludeExtensions = []

        else:
            self.excludeExtensions = []

        if options.excludeStatusCodes:

            try:
                self.excludeStatusCodes = list(
                    oset(
                        [
                            int(excludeStatusCode.strip())
                            if excludeStatusCode
                            else None
                            for excludeStatusCode in options.excludeStatusCodes.split(
                                ","
                            )
                        ]
                    )
                )

            except ValueError:
                self.excludeStatusCodes = []

        else:
            self.excludeStatusCodes = []

        if options.excludeTexts:
            try:
                self.excludeTexts = list(

                    oset(
                        [
                            excludeText.strip() if excludeText else None
                            for excludeText in options.excludeTexts.split(",")
                        ]
                    )
                )

            except ValueError:
                self.excludeTexts = []
        else:
            self.excludeTexts = []

        if options.excludeRegexps:
            try:
                self.excludeRegexps = list(
                    oset(
                        [
                            excludeRegexp.strip() if excludeRegexp else None
                            for excludeRegexp in options.excludeRegexps.split(",")
                        ]
                    )
                )

            except ValueError:
                self.excludeRegexps = []
        else:
            self.excludeRegexps = []

        self.prefixes = [] if not options.prefixes else list(oset([prefix.strip() for prefix in options.prefixes.split(',')]))
        self.suffixes = [] if not options.suffixes else list(oset([suffix.strip() for suffix in options.suffixes.split(',')]))
        self.wordlist = list(oset([wordlist.strip() for wordlist in options.wordlist.split(',')]))

        self.lowercase = options.lowercase
        self.uppercase = options.uppercase
        self.capitalization = options.capitalization
        self.forceExtensions = options.forceExtensions
        self.data = options.data
        self.noDotExtensions = options.noDotExtensions
        self.simpleOutputFile = options.simpleOutputFile
        self.plainTextOutputFile = options.plainTextOutputFile
        self.jsonOutputFile = options.jsonOutputFile
        self.delay = options.delay
        self.timeout = options.timeout
        self.ip = options.ip
        self.maxRetries = options.maxRetries
        self.recursive = options.recursive
        self.suppressEmpty = options.suppressEmpty
        self.minimumResponseSize = options.minimumResponseSize
        self.maximumResponseSize = options.maximumResponseSize
        self.noExtension = options.noExtension

        if options.scanSubdirs:
            self.scanSubdirs = list(
                oset([subdir.strip() for subdir in options.scanSubdirs.split(",")])
            )

            for i in range(len(self.scanSubdirs)):

                while self.scanSubdirs[i].startswith("/"):
                    self.scanSubdirs[i] = self.scanSubdirs[i][1:]

                while self.scanSubdirs[i].endswith("/"):
                    self.scanSubdirs[i] = self.scanSubdirs[i][:-1]

            self.scanSubdirs = list(oset([subdir + "/" for subdir in self.scanSubdirs]))

        else:
            self.scanSubdirs = None

        if not self.recursive and options.excludeSubdirs:
            self.excludeSubdirs = None

        elif options.excludeSubdirs:
            self.excludeSubdirs = list(
                oset([subdir.strip() for subdir in options.excludeSubdirs.split(",")])
            )

            for i in range(len(self.excludeSubdirs)):

                while self.excludeSubdirs[i].startswith("/"):
                    self.excludeSubdirs[i] = self.excludeSubdirs[i][1:]

                while self.excludeSubdirs[i].endswith("/"):
                    self.excludeSubdirs[i] = self.excludeSubdirs[i][:-1]
            self.excludeSubdirs = list(oset(self.excludeSubdirs))

        else:
            self.excludeSubdirs = None

        if len(set(self.extensions).intersection(self.excludeExtensions)):
            print("Exclude extensions can not contain any extension that has already in the extensions")
            exit(0)

        self.redirect = options.noFollowRedirects
        self.requestByHostname = options.requestByHostname
        self.httpmethod = options.httpmethod

        self.recursive_level_max = options.recursive_level_max

    def parseConfig(self):
        config = DefaultConfigParser()
        configPath = FileUtils.buildPath(self.script_path, "default.conf")
        config.read(configPath)

        # General
        self.threadsCount = config.safe_getint(
            "general", "threads", 20, list(range(1, 200))
        )

        self.includeStatusCodes = config.safe_get("general", "include-status", None)

        self.excludeStatusCodes = config.safe_get("general", "exclude-status", None)
        self.excludeTexts = config.safe_get("general", "exclude-texts", None)
        self.redirect = config.safe_getboolean("general", "follow-redirects", False)
        self.recursive = config.safe_getboolean("general", "recursive", False)
        self.recursive_level_max = config.safe_getint(
            "general", "recursive-level-max", 1
        )
        self.suppressEmpty = config.safe_getboolean("general", "suppress-empty", False)
        self.testFailPath = config.safe_get("general", "scanner-fail-path", "").strip()
        self.saveHome = config.safe_getboolean("general", "save-logs-home", False)
        self.defaultExtensions = config.safe_get("general", "default-extensions", "php,asp,aspx,jsp,jspx,html,htm,js")
        self.excludeSubdirs = config.safe_get("general", "exclude-subdirs", None)

        # Reports
        self.autoSave = config.safe_getboolean("reports", "autosave-report", False)
        self.autoSaveFormat = config.safe_get(
            "reports", "autosave-report-format", "plain", ["plain", "json", "simple"]
        )
        # Dictionary
        self.wordlist = config.safe_get(
            "dictionary",
            "wordlist",
            FileUtils.buildPath(self.script_path, "db", "dicc.txt"),
        )
        self.lowercase = config.safe_getboolean("dictionary", "lowercase", False)
        self.uppercase = config.safe_getboolean("dictionary", "uppercase", False)
        self.capitalization = config.safe_getboolean("dictionary", "capitalization", False)
        self.forceExtensions = config.safe_getboolean("dictionary", "force-extensions", False)
        self.noDotExtensions = config.safe_getboolean("dictionary", "no-dot-extensions", False)

        # Connection
        self.useRandomAgents = config.safe_get(
            "connection", "random-user-agents", False
        )
        self.useragent = config.safe_get("connection", "user-agent", None)
        self.delay = config.safe_getfloat("connection", "delay", 0)
        self.timeout = config.safe_getint("connection", "timeout", 10)
        self.maxRetries = config.safe_getint("connection", "max-retries", 3)
        self.proxy = config.safe_get("connection", "http-proxy", None)
        self.proxylist = config.safe_get("connection", "http-proxy-list", None)
        self.httpmethod = config.safe_get(
            "connection", "httpmethod", "get", ["get", "head", "post", "put", "patch", "delete", "trace", "options", "debug"]
        )
        self.requestByHostname = config.safe_getboolean(
            "connection", "request-by-hostname", False
        )

    def parseArguments(self):
        usage = "Usage: %prog [-u|--url] target [-e|--extensions] extensions [options]"
        parser = OptionParser(usage, epilog='''
You can change the dirsearch default configurations (default extensions, timeout, wordlist location, ...) by editing the "default.conf" file. More information at https://github.com/maurosoria/dirsearch.
''')

        # Mandatory arguments
        mandatory = OptionGroup(parser, 'Mandatory')
        mandatory.add_option('-u', '--url', help='URL target', action='store', type='string', dest='url', default=None)
        mandatory.add_option('-l', '--url-list', help='URL list target', action='store', type='string', dest='urlList',
                             default=None)
        mandatory.add_option('-e', '--extensions', help='Extensions list separated by comma (Example: php,asp)',
                             action='store', dest='extensions', default=None)

        mandatory.add_option('-E', '--extensions-list', help='Use predefined list of common extensions',
                             action='store_true', dest='defaultExtensions', default=False)
        mandatory.add_option('-X', '--exclude-extensions',
                             help='Exclude extensions list, separated by comma (Example: asp,jsp)',
                             action='store', dest='excludeExtensions', default=None)

        # Dictionary Settings
        dictionary = OptionGroup(parser, 'Dictionary Settings')
        dictionary.add_option('-w', '--wordlist', action='store', dest='wordlist',
                              help='Customize wordlist (separated by comma)',
                              default=self.wordlist)
        dictionary.add_option('--prefixes', action='store', dest='prefixes', default=None,
                              help='Add custom prefixes to all entries (separated by comma)')
        dictionary.add_option('--suffixes', action='store', dest='suffixes', default=None,
                              help='Add custom suffixes to all entries, ignores directories (separated by comma)')

        dictionary.add_option('-f', '--force-extensions', action='store_true', dest='forceExtensions', default=self.forceExtensions,
                              help='Force extensions for every wordlist entry. Add %NOFORCE% at the end of the entry in the wordlist that you do not want to force')
        dictionary.add_option('--no-extension', dest='noExtension', action='store_true',
                              help='Remove extensions in all wordlist entries (Example: admin.php -> admin)')
        dictionary.add_option('--no-dot-extensions', dest='noDotExtensions', default=self.noDotExtensions,
                              help='Remove the "." character before extensions', action='store_true')

        dictionary.add_option('-C', '--capitalization', action='store_true', dest='capitalization', default=self.capitalization,
                             help='Capital wordlist')
        dictionary.add_option('-U', '--uppercase', action='store_true', dest='uppercase', default=self.uppercase,
                              help='Uppercase wordlist')

        dictionary.add_option('-L', '--lowercase', action='store_true', dest='lowercase', default=self.lowercase,
<<<<<<< HEAD
                              help='Lowercase wordlist')
        dictionary.add_option('-C', '--capitalization', action='store_true', dest='capitalization', default=self.capitalization,
                              help='Capital wordlist')
=======
                             help='Lowercase wordlist')
>>>>>>> 5b90b79a

        # Optional Settings
        general = OptionGroup(parser, 'General Settings')
        general.add_option('-d', '--data', help='HTTP request data (POST, PUT, ... body)', action='store', dest='data',
                           type='str', default=None)
        general.add_option('-r', '--recursive', help='Bruteforce recursively', action='store_true', dest='recursive',
                           default=self.recursive)
        general.add_option('-R', '--recursive-level-max',
                           help='Max recursion level (subdirs) (Default: 1 [only rootdir + 1 dir])', action='store', type='int',
                           dest='recursive_level_max',
                           default=self.recursive_level_max)

        general.add_option('--suppress-empty', action='store_true', dest='suppressEmpty',
                           help='Suppress empty responses')
        general.add_option('--minimal', action='store', dest='minimumResponseSize', type='int', default=None,
                           help='Minimal response length')
        general.add_option('--maximal', action='store', dest='maximumResponseSize', type='int', default=None,
                           help='Maximal response length')

        general.add_option('--scan-subdir', '--scan-subdirs',
                           help='Scan subdirectories of the given URL (separated by comma)', action='store',
                           dest='scanSubdirs',
                           default=None)
        general.add_option('--exclude-subdir', '--exclude-subdirs',
                           help='Exclude the following subdirectories during recursive scan (separated by comma)',
                           action='store', dest='excludeSubdirs',
                           default=self.excludeSubdirs)
<<<<<<< HEAD

        general.add_option('-t', '--threads', help='Number of Threads', action='store', type='int', dest='threadsCount',
                           default=self.threadsCount)
        general.add_option('-i', '--include-status', help='Show only included status codes, separated by comma (example: 301, 500)',
                           action='store', dest='includeStatusCodes', default=self.includeStatusCodes)
        general.add_option('-x', '--exclude-status', help='Do not show excluded status codes, separated by comma (example: 301, 500)',
                           action='store', dest='excludeStatusCodes', default=self.excludeStatusCodes)

        general.add_option('--exclude-texts', help='Exclude responses by texts, separated by comma (example: "Not found", "Error")',
                           action='store', dest='excludeTexts', default=None)
        general.add_option('--exclude-regexps', help='Exclude responses by regexps, separated by comma (example: "Not foun[a-z]{1}", "^Error$")',
                           action='store', dest='excludeRegexps', default=None)
=======
        general.add_option('-t', '--threads', help='Number of Threads', action='store', type='int', dest='threadsCount'
                           , default=self.threadsCount)

        general.add_option('-i', '--include-status', help='Show only included status codes, separated by comma (example: 301, 500)'
                           , action='store', dest='includeStatusCodes', default=self.includeStatusCodes)
        general.add_option('-x', '--exclude-status', help='Do not show excluded status codes, separated by comma (example: 301, 500)'
                           , action='store', dest='excludeStatusCodes', default=self.excludeStatusCodes)
        general.add_option('--exclude-texts', help='Exclude responses by texts, separated by comma (example: "Not found", "Error")'
                           , action='store', dest='excludeTexts', default=None)

        general.add_option('--exclude-regexps', help='Exclude responses by regexps, separated by comma (example: "Not foun[a-z]{1}", "^Error$")'
                           , action='store', dest='excludeRegexps', default=None)
>>>>>>> 5b90b79a
        general.add_option('-c', '--cookie', action='store', type='string', dest='cookie', default=None)
        general.add_option('--user-agent', action='store', type='string', dest='useragent',
                           default=self.useragent)
<<<<<<< HEAD
        general.add_option('-F', '--follow-redirects', action='store_true', dest='noFollowRedirects',
                           default=self.redirect)
=======

        general.add_option('-F', '--follow-redirects', action='store_true', dest='noFollowRedirects'
                           , default=self.redirect)
>>>>>>> 5b90b79a
        general.add_option('-H', '--header',
                           help='HTTP request headers, support multiple flags (example: --header "Referer: example.com")',
                           action='append', type='string', dest='headers', default=None)
        general.add_option('--full-url', action='store_true', dest='full_url',
<<<<<<< HEAD
                           help='Print the full URL in the output')
=======
                          help='Print the full URL in the output')

>>>>>>> 5b90b79a
        general.add_option('--random-agents', '--random-user-agents', action='store_true', dest='useRandomAgents')
        general.add_option('-q', '--quite-mode', action='store_true', dest='clean_view')

        # Connection Settings
        connection = OptionGroup(parser, 'Connection Settings')
        connection.add_option('--timeout', action='store', dest='timeout', type='int',
                              default=self.timeout,
                              help='Connection timeout')
        connection.add_option('--ip', action='store', dest='ip', default=None,
                              help='Resolve name to IP address')
        connection.add_option('-s', '--delay', help='Delay between requests (support float number)', action='store', dest='delay',
                              type='float', default=self.delay)

        connection.add_option('--proxy', '--http-proxy', action='store', dest='httpProxy', type='string',
                              default=self.proxy, help='HTTP Proxy (example: localhost:8080)')
        connection.add_option('--proxylist', '--http-proxy-list', action='store', dest='proxyList', type='string',
                              default=self.proxylist, help='File containg HTTP proxy servers')
        connection.add_option('-m', '--http-method', action='store', dest='httpmethod', type='string',
                              default=self.httpmethod, help='HTTP method, default: GET')

        connection.add_option('--max-retries', action='store', dest='maxRetries', type='int',
                              default=self.maxRetries)
        connection.add_option('-b', '--request-by-hostname',
                              help='By default dirsearch will request by IP for speed. This will force requests by hostname',
                              action='store_true', dest='requestByHostname', default=self.requestByHostname)

        # Report Settings
        reports = OptionGroup(parser, 'Reports')
        reports.add_option('--simple-report', action='store', help='Only found paths',
                           dest='simpleOutputFile', default=None)
        reports.add_option('--plain-text-report', action='store',
                           help='Found paths with status codes', dest='plainTextOutputFile', default=None)
        reports.add_option('--json-report', action='store', dest='jsonOutputFile', default=None)

        parser.add_option_group(mandatory)
        parser.add_option_group(dictionary)
        parser.add_option_group(general)
        parser.add_option_group(connection)
        parser.add_option_group(reports)
        options, arguments = parser.parse_args()
        return options<|MERGE_RESOLUTION|>--- conflicted
+++ resolved
@@ -392,18 +392,12 @@
                               help='Remove the "." character before extensions', action='store_true')
 
         dictionary.add_option('-C', '--capitalization', action='store_true', dest='capitalization', default=self.capitalization,
-                             help='Capital wordlist')
+                              help='Capital wordlist')
         dictionary.add_option('-U', '--uppercase', action='store_true', dest='uppercase', default=self.uppercase,
                               help='Uppercase wordlist')
 
         dictionary.add_option('-L', '--lowercase', action='store_true', dest='lowercase', default=self.lowercase,
-<<<<<<< HEAD
                               help='Lowercase wordlist')
-        dictionary.add_option('-C', '--capitalization', action='store_true', dest='capitalization', default=self.capitalization,
-                              help='Capital wordlist')
-=======
-                             help='Lowercase wordlist')
->>>>>>> 5b90b79a
 
         # Optional Settings
         general = OptionGroup(parser, 'General Settings')
@@ -431,54 +425,29 @@
                            help='Exclude the following subdirectories during recursive scan (separated by comma)',
                            action='store', dest='excludeSubdirs',
                            default=self.excludeSubdirs)
-<<<<<<< HEAD
-
         general.add_option('-t', '--threads', help='Number of Threads', action='store', type='int', dest='threadsCount',
                            default=self.threadsCount)
+
         general.add_option('-i', '--include-status', help='Show only included status codes, separated by comma (example: 301, 500)',
                            action='store', dest='includeStatusCodes', default=self.includeStatusCodes)
         general.add_option('-x', '--exclude-status', help='Do not show excluded status codes, separated by comma (example: 301, 500)',
                            action='store', dest='excludeStatusCodes', default=self.excludeStatusCodes)
-
         general.add_option('--exclude-texts', help='Exclude responses by texts, separated by comma (example: "Not found", "Error")',
                            action='store', dest='excludeTexts', default=None)
+
         general.add_option('--exclude-regexps', help='Exclude responses by regexps, separated by comma (example: "Not foun[a-z]{1}", "^Error$")',
                            action='store', dest='excludeRegexps', default=None)
-=======
-        general.add_option('-t', '--threads', help='Number of Threads', action='store', type='int', dest='threadsCount'
-                           , default=self.threadsCount)
-
-        general.add_option('-i', '--include-status', help='Show only included status codes, separated by comma (example: 301, 500)'
-                           , action='store', dest='includeStatusCodes', default=self.includeStatusCodes)
-        general.add_option('-x', '--exclude-status', help='Do not show excluded status codes, separated by comma (example: 301, 500)'
-                           , action='store', dest='excludeStatusCodes', default=self.excludeStatusCodes)
-        general.add_option('--exclude-texts', help='Exclude responses by texts, separated by comma (example: "Not found", "Error")'
-                           , action='store', dest='excludeTexts', default=None)
-
-        general.add_option('--exclude-regexps', help='Exclude responses by regexps, separated by comma (example: "Not foun[a-z]{1}", "^Error$")'
-                           , action='store', dest='excludeRegexps', default=None)
->>>>>>> 5b90b79a
         general.add_option('-c', '--cookie', action='store', type='string', dest='cookie', default=None)
         general.add_option('--user-agent', action='store', type='string', dest='useragent',
                            default=self.useragent)
-<<<<<<< HEAD
         general.add_option('-F', '--follow-redirects', action='store_true', dest='noFollowRedirects',
                            default=self.redirect)
-=======
-
-        general.add_option('-F', '--follow-redirects', action='store_true', dest='noFollowRedirects'
-                           , default=self.redirect)
->>>>>>> 5b90b79a
         general.add_option('-H', '--header',
                            help='HTTP request headers, support multiple flags (example: --header "Referer: example.com")',
                            action='append', type='string', dest='headers', default=None)
         general.add_option('--full-url', action='store_true', dest='full_url',
-<<<<<<< HEAD
                            help='Print the full URL in the output')
-=======
-                          help='Print the full URL in the output')
-
->>>>>>> 5b90b79a
+
         general.add_option('--random-agents', '--random-user-agents', action='store_true', dest='useRandomAgents')
         general.add_option('-q', '--quite-mode', action='store_true', dest='clean_view')
 
